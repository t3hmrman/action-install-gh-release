--- conflicted
+++ resolved
@@ -171,7 +171,6 @@
                     return;
                 }
             }
-<<<<<<< HEAD
             const getRelease = () => __awaiter(this, void 0, void 0, function* () {
                 if (tag === "latest") {
                     if (prerelease) {
@@ -214,21 +213,7 @@
             let release = yield getRelease();
             if (!release) {
                 throw new Error(`Could not find release for tag ${tag}${prerelease ? ' with prerelease' : ''}.`);
-=======
-            let getReleaseUrl;
-            if (tag === "latest") {
-                getReleaseUrl = yield octokit.rest.repos.getLatestRelease({
-                    owner: owner,
-                    repo: repoName,
-                });
-            }
-            else {
-                getReleaseUrl = yield octokit.rest.repos.getReleaseByTag({
-                    owner: owner,
-                    repo: repoName,
-                    tag: tag,
-                });
->>>>>>> 6491559a
+
             }
             // Build regular expressions for all the target triple components
             //
@@ -241,11 +226,7 @@
             let libcRegex = new RegExp("(gnu|glibc|musl)?"); // libc calling convention may not be specified
             let extensionRegex = new RegExp(`${extMatchRegexForm}$`);
             // Attempt to find the asset, with matches for arch, vendor, os, libc and extension as appropriate
-<<<<<<< HEAD
             let asset = release.assets.find(obj => {
-=======
-            let asset = getReleaseUrl.data.assets.find(obj => {
->>>>>>> 6491559a
                 let normalized = obj.name.toLowerCase();
                 core.info(`checking for arch/vendor/os/glibc triple matches for (normalized) asset [${normalized}]`);
                 const nameIncluded = assetName ? normalized.includes(assetName) : true;
