import * as os from "os";
import * as path from "path";
import * as fs from "fs";

import * as cache from "@actions/cache";
import * as core from "@actions/core";
import * as tc from "@actions/tool-cache";
import { GitHub, getOctokitOptions } from "@actions/github/lib/utils";
import { throttling } from "@octokit/plugin-throttling";

const ThrottlingOctokit = GitHub.plugin(throttling);

interface ToolInfo {
    owner: string;
    assetName: string;
    repoName: string;
    tag: string;
    osPlatform: string;
    osArch: string;
}

async function run() {
    try {

        // set up auth/environment
        const token = process.env['GITHUB_TOKEN'] || core.getInput("token")
        const octokit = new ThrottlingOctokit({
            throttle: {
                onRateLimit: (retryAfter, options) => {
                    core.warning(
                        `RateLimit detected for request ${options.method} ${options.url}.`
                    );
                    core.info(`Retrying after ${retryAfter} seconds.`);
                    return true;
                },
                onSecondaryRateLimit: (retryAfter, options) => {
                    core.warning(
                        `SecondaryRateLimit detected for request ${options.method} ${options.url}.`
                    );
                    core.info(`Retrying after ${retryAfter} seconds.`);
                    return true;
                },
            },
            ...getOctokitOptions(token),
        })

        const repo = core.getInput("repo");
        if (!repo) {
            throw new Error(
                `Repo was not specified`
            )
        }

        let tag = core.getInput("tag");
        tag = !tag ? "latest" : tag

        let prerelease = core.getInput("prerelease") === "true"

        const cacheEnabled = (core.getInput("cache") === "enable")
            && tag !== "latest"
            && tag !== "";

        const [owner, repoName] = repo.split("/")

        // If a project name was manually configured, use it
        const assetName = core.getInput("asset-name");

        let osMatch: string[] = []

        // Determine Platform
        let osPlatform = core.getInput("platform");
        if (osPlatform === "") {
            switch (os.platform()) {
                case "linux":
                    osPlatform = "linux";
                    break;
                case "darwin":
                    osPlatform = "darwin";
                    break;
                case "win32":
                    osPlatform = "windows";
                    break;
                default:
                    core.setFailed("Unsupported operating system - $this action is only released for Darwin, Linux and Windows");
                    return;
            }
        }
        osMatch.push(osPlatform)
        core.info(`==> System reported platform: ${os.platform()}`)
        core.info(`==> Using platform: ${osPlatform}`)

        const osArchMatch: string[] = [];

        // Determine Architecture
        let osArch = core.getInput("arch");
        if (osArch === "") {
            osArch = os.arch()
            switch (os.arch()) {
                case "x64":
                    osArchMatch.push("x86_64", "x64", "amd64")
                    break;
                case "arm64":
                    osArchMatch.push("aarch64", "arm64")
                    break;
                default:
                    osArchMatch.push(os.arch())
                    break;
            }
        } else {
            osArchMatch.push(osArch)
        }
        core.info(`==> System reported arch: ${os.arch()}`)
        core.info(`==> Using arch: ${osArch}`)

        // Determine File Extensions (if any)
        const extMatching = core.getInput("extension-matching") === "enable";
        let extension = core.getInput("extension");
        let extMatchRegexForm = "";
        if (extMatching) {
            if (extension === "") {
                extMatchRegexForm = "\.(tar.gz|zip|tgz)";
                core.info(`==> Using default file extension matching: ${extMatchRegexForm}`);
            } else {
                extMatchRegexForm = extension;
                core.info(`==> Using custom file extension matching: ${extMatchRegexForm}`);
            }
        } else {
            core.info("==> File extension matching disabled");
        }

        // Determine whether renaming is in use
        let renameTo = core.getInput("rename-to");
        if (renameTo !== "") {
            core.info(`==> Will rename downloaded release to ${renameTo}`);
        }
        let chmodTo = core.getInput("chmod");
        if (chmodTo !== "") {
            core.info(`==> Will chmod downloaded release asset to ${chmodTo}`);
        }

        let toolInfo: ToolInfo = {
            owner,
            repoName,
            assetName,
            tag: tag,
            osArch: osArch,
            osPlatform: osPlatform
        };

        let dest = toolPath(toolInfo);
        // If the user has specified a custom location where the binaries are in the release
        // asset, we need to use modify the default path, joining the custom folder to the
        // default path.
        let binariesLocation = core.getInput("binaries-location");
        let finalBinLocation = dest;
        if (binariesLocation !== "") {
            core.info(`==> Given bin location: ${binariesLocation}`);
            finalBinLocation = path.join(dest, binariesLocation);
        }
        core.info(`==> Binaries will be located at: ${finalBinLocation}`);
        // Look in the cache first.
        let cacheKey = cachePrimaryKey(toolInfo);
        if (cacheEnabled && cacheKey !== undefined) {
            let ok = await cache.restoreCache([dest], cacheKey);
            if (ok !== undefined) {
                core.info(`Found ${assetName} in the cache: ${dest}`)
                core.info(`Adding ${finalBinLocation} to the path`);
                core.addPath(finalBinLocation);
                return;
            }
        }

<<<<<<< HEAD
        const getRelease = async () => {
            if (tag === "latest") {
                if (prerelease) {
                    let page = 1
                    const per_page = 30
                    while (true) {
                        const { data: releases } = await octokit.rest.repos.listReleases({
                            owner: owner,
                            repo: project,
                            per_page,
                            page
                        })
                        const release = releases.find(release => release.prerelease)
                        if (!!release) {
                            return release
                        }

                        if (releases.length < per_page) {
                            return undefined;
                        }

                        ++page
                    }
                } else {
                    const release = await octokit.rest.repos.getLatestRelease({
                        owner: owner,
                        repo: project,
                    })
                    return release.data
                }
            } else {
                const release = await octokit.rest.repos.getReleaseByTag({
                    owner: owner,
                    repo: project,
                    tag: tag,
                })
                return release.data
            }
        }

        let release = await getRelease()
        if (!release) {
            throw new Error(
                `Could not find release for tag ${tag}${prerelease ? ' with prerelease' : ''}.`
            )
=======
        let getReleaseUrl;
        if (tag === "latest") {
            getReleaseUrl = await octokit.rest.repos.getLatestRelease({
                owner: owner,
                repo: repoName,
            })
        } else {
            getReleaseUrl = await octokit.rest.repos.getReleaseByTag({
                owner: owner,
                repo: repoName,
                tag: tag,
            })
>>>>>>> 0cbdc510
        }

        // Build regular expressions for all the target triple components
        //
        // See: https://wiki.osdev.org/Target_Triplet
        let osArchMatchRegexForm = `(${osArchMatch.join('|')})`
        let osArchRegex = new RegExp(`${osArchMatchRegexForm}`);

        let vendorRegex = new RegExp("(apple|linux|pc|unknown)?") // vendor may not be specified

        let osMatchRegexForm = `(${osMatch.join('|')})`
<<<<<<< HEAD
        let re = new RegExp(`${osMatchRegexForm}.*${osMatchRegexForm}.*${extMatchRegexForm}`)
        let asset = release.assets.find(obj => {
            core.info(`searching for ${obj.name} with ${re.source}`)
            let normalized_obj_name = obj.name.toLowerCase()
            return re.test(normalized_obj_name)
=======
        let osRegex = new RegExp(`${osMatchRegexForm}`);

        let libcRegex = new RegExp("(gnu|glibc|musl)?"); // libc calling convention may not be specified

        let extensionRegex = new RegExp(`${extMatchRegexForm}$`)

        // Attempt to find the asset, with matches for arch, vendor, os, libc and extension as appropriate
        let asset = getReleaseUrl.data.assets.find(obj => {
            let normalized = obj.name.toLowerCase()
            core.info(`checking for arch/vendor/os/glibc triple matches for (normalized) asset [${normalized}]`)

            const nameIncluded = assetName ? normalized.includes(assetName) : true;
            if (!nameIncluded) { core.debug(`name [${assetName}] wasn't included in [${normalized}]`); }
            const osArchMatches = osArchRegex.test(normalized);
            if (!osArchMatches) { core.debug("osArch didn't match"); }
            const osMatches = osRegex.test(normalized);
            if (!osMatches) { core.debug("os didn't match"); }
            const vendorMatches = vendorRegex.test(normalized);
            if (!vendorMatches) { core.debug("vendor didn't match"); }
            const libcMatches = libcRegex.test(normalized);
            if (!libcMatches) { core.debug("libc calling didn't match"); }
            const extensionMatches = extensionRegex.test(normalized);
            if (!extensionMatches) { core.debug("extenison didn't match"); }

            return nameIncluded && osArchMatches && osMatches && vendorMatches && libcMatches && extensionMatches
>>>>>>> 0cbdc510
        })

        if (!asset) {
            const found = release.assets.map(f => f.name)
            throw new Error(
                `Could not find asset for ${tag}. Found: ${found}`
            )
        }

        const url = asset.url

        core.info(`Downloading ${assetName} from ${url}`)
        const binPath = await tc.downloadTool(url,
            undefined,
            `token ${token}`,
            {
                accept: 'application/octet-stream'
            }
        );

        const extractFn = getExtractFn(asset.name)
        if (extractFn !== undefined) {
            // Release is an archive file so extract it to the destination
            const extractFlags = getExtractFlags(asset.name)
            if (extractFlags !== undefined) {
                core.info(`Attempting to extract archive with custom flags ${extractFlags}`)
                await extractFn(binPath, dest, extractFlags);
            } else {
                await extractFn(binPath, dest);
            }
            core.info(`Automatically extracted release asset ${asset.name} to ${dest}`);

            const bins = fs.readdirSync(finalBinLocation, { withFileTypes: true })
                .filter(item => item.isFile())
                .map(bin => bin.name);
            if (bins.length === 0)
                throw new Error(`No files found in ${finalBinLocation}`);
            else if (bins.length > 1 && renameTo !== "") {
                core.warning("rename-to parameter ignored when installing \
                a release from an archive that contains multiple files.");
            }

            if (chmodTo !== "") {
                bins.forEach(bin => {
                    const binPath = path.join(finalBinLocation, bin);
                    try {
                        fs.chmodSync(binPath, chmodTo);
                        core.info(`chmod'd ${binPath} to ${chmodTo}`)
                    } catch (chmodErr) {
                        core.setFailed(`Failed to chmod ${binPath} to ${chmodTo}: ${chmodErr}`);
                    }
                });
            }
        } else {
            // As it wasn't an archive we've just downloaded it as a blob, this uses an auto-assigned name which will
            // be a UUID which is likely meaningless to the caller.  If they have specified a rename-to and a chmod
            // parameter then this is where we apply those.
            // Regardless of any rename-to parameter we still need to move the download to the actual destination
            // otherwise it won't end up on the path as expected
            core.info(
                `Release asset ${asset.name} did not have a recognised file extension, unable to automatically extract it`)
            try {
                fs.mkdirSync(dest, { 'recursive': true });

                const outputPath = path.join(dest, renameTo !== "" ? renameTo : path.basename(binPath));
                core.info(`Created output directory ${dest}`);

                var moveFailed = false;

                try {
                    fs.renameSync(binPath, outputPath);
                } catch (renameErr) {
                    if (renameErr instanceof Error && 'code' in renameErr && renameErr.code === 'EXDEV')  {
                        core.debug(`Falling back to copy and remove, due to: ${renameErr}`);
                        try {
                            fs.copyFileSync(binPath, outputPath);
                            fs.rmSync(binPath);
                        } catch (copyRemoveErr) {
                            moveFailed = true;
                            core.setFailed(`Failed to copy and remove downloaded release asset ${asset.name} from ${binPath} to ${outputPath}: ${copyRemoveErr}`);
                        }
                    } else {
                        moveFailed = true;
                        core.setFailed(`Failed to move downloaded release asset ${asset.name} from ${binPath} to ${outputPath}: ${renameErr}`);
                    }
                }

                if (!moveFailed) {
                    core.info(`Moved release asset ${asset.name} to ${outputPath}`);
                }

                if ((chmodTo !== "") && !moveFailed) {
                    try {
                        fs.chmodSync(outputPath, chmodTo);
                        core.info(`chmod'd ${outputPath} to ${chmodTo}`)
                    } catch (chmodErr) {
                        core.setFailed(`Failed to chmod ${outputPath} to ${chmodTo}: ${chmodErr}`);
                    }
                }
            } catch (err) {
                core.setFailed(`Failed to create required output directory ${dest}`);
            }
        }

        if (cacheEnabled && cacheKey !== undefined) {
            try {
                await cache.saveCache([dest], cacheKey);
            } catch (error) {
                const typedError = error as Error;
                if (typedError.name === cache.ValidationError.name) {
                    throw error;
                } else if (typedError.name === cache.ReserveCacheError.name) {
                    core.info(typedError.message);
                } else {
                    core.warning(typedError.message);
                }
            }
        }

        core.info(`Adding ${finalBinLocation} to the path`);
        core.addPath(finalBinLocation);
        core.info(`Successfully installed ${assetName}`);
        core.info(`Binaries available at ${finalBinLocation}`);
    } catch (error) {
        if (error instanceof Error) {
            core.setFailed(error.message);
        } else {
            core.setFailed("catastrophic failure, please file an issue")
        }
    }
}

function cachePrimaryKey(info: ToolInfo): string | undefined {
    // Currently not caching "latest" versions of the tool.
    if (info.tag === "latest") {
        return undefined;
    }
    return "action-install-gh-release/" +
        `${info.owner}/${info.assetName}/${info.tag}/${info.osPlatform}-${info.osArch}`;
}

function toolPath(info: ToolInfo): string {
    return path.join(getCacheDirectory(),
        info.owner, info.assetName, info.tag,
        `${info.osPlatform}-${info.osArch}`);
}

function getCacheDirectory() {
    const cacheDirectory = process.env['RUNNER_TOOL_CACHE'] || '';
    if (cacheDirectory === '') {
        core.warning('Expected RUNNER_TOOL_CACHE to be defined');
    }
    return cacheDirectory;
}

function getExtractFn(assetName: any) {
    if (assetName.endsWith('.tar.gz') || assetName.endsWith('.tar.bz2') || assetName.endsWith('.tgz')) {
        return tc.extractTar;
    } else if (assetName.endsWith('.zip')) {
        return tc.extractZip;
    } else {
        return undefined;
    }
}

function getExtractFlags(assetName: any) {
    if (assetName.endsWith('tar.bz2')) {
        return "xj";
    } else {
        return undefined;
    }
}


run();<|MERGE_RESOLUTION|>--- conflicted
+++ resolved
@@ -170,7 +170,6 @@
             }
         }
 
-<<<<<<< HEAD
         const getRelease = async () => {
             if (tag === "latest") {
                 if (prerelease) {
@@ -179,7 +178,7 @@
                     while (true) {
                         const { data: releases } = await octokit.rest.repos.listReleases({
                             owner: owner,
-                            repo: project,
+                            repo: repoName,
                             per_page,
                             page
                         })
@@ -197,14 +196,14 @@
                 } else {
                     const release = await octokit.rest.repos.getLatestRelease({
                         owner: owner,
-                        repo: project,
+                        repo: repoName,
                     })
                     return release.data
                 }
             } else {
                 const release = await octokit.rest.repos.getReleaseByTag({
                     owner: owner,
-                    repo: project,
+                    repo: repoName,
                     tag: tag,
                 })
                 return release.data
@@ -216,20 +215,6 @@
             throw new Error(
                 `Could not find release for tag ${tag}${prerelease ? ' with prerelease' : ''}.`
             )
-=======
-        let getReleaseUrl;
-        if (tag === "latest") {
-            getReleaseUrl = await octokit.rest.repos.getLatestRelease({
-                owner: owner,
-                repo: repoName,
-            })
-        } else {
-            getReleaseUrl = await octokit.rest.repos.getReleaseByTag({
-                owner: owner,
-                repo: repoName,
-                tag: tag,
-            })
->>>>>>> 0cbdc510
         }
 
         // Build regular expressions for all the target triple components
@@ -241,21 +226,14 @@
         let vendorRegex = new RegExp("(apple|linux|pc|unknown)?") // vendor may not be specified
 
         let osMatchRegexForm = `(${osMatch.join('|')})`
-<<<<<<< HEAD
-        let re = new RegExp(`${osMatchRegexForm}.*${osMatchRegexForm}.*${extMatchRegexForm}`)
+        let osRegex = new RegExp(`${osMatchRegexForm}`);
+
+        let libcRegex = new RegExp("(gnu|glibc|musl)?"); // libc calling convention may not be specified
+
+        let extensionRegex = new RegExp(`${extMatchRegexForm}$`)
+
+        // Attempt to find the asset, with matches for arch, vendor, os, libc and extension as appropriate
         let asset = release.assets.find(obj => {
-            core.info(`searching for ${obj.name} with ${re.source}`)
-            let normalized_obj_name = obj.name.toLowerCase()
-            return re.test(normalized_obj_name)
-=======
-        let osRegex = new RegExp(`${osMatchRegexForm}`);
-
-        let libcRegex = new RegExp("(gnu|glibc|musl)?"); // libc calling convention may not be specified
-
-        let extensionRegex = new RegExp(`${extMatchRegexForm}$`)
-
-        // Attempt to find the asset, with matches for arch, vendor, os, libc and extension as appropriate
-        let asset = getReleaseUrl.data.assets.find(obj => {
             let normalized = obj.name.toLowerCase()
             core.info(`checking for arch/vendor/os/glibc triple matches for (normalized) asset [${normalized}]`)
 
@@ -273,7 +251,6 @@
             if (!extensionMatches) { core.debug("extenison didn't match"); }
 
             return nameIncluded && osArchMatches && osMatches && vendorMatches && libcMatches && extensionMatches
->>>>>>> 0cbdc510
         })
 
         if (!asset) {
